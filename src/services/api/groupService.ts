--- conflicted
+++ resolved
@@ -244,13 +244,8 @@
   /**
    * Search groups with user membership status
    */
-<<<<<<< HEAD
-  async searchGroups(query: string, filters?: {
+  async searchGroups(query: string, userId?: string, filters?: {
     privacy?: 'public' | 'private';
-=======
-  async searchGroups(query: string, userId?: string, filters?: {
-    privacy_level?: 'public' | 'private';
->>>>>>> 6a6007ba
     location?: string;
     tags?: string[];
   }): Promise<Group[]> {
@@ -270,7 +265,7 @@
       .or(`name.ilike.%${query}%,description.ilike.%${query}%`);
 
     if (filters?.privacy) {
-      supabaseQuery = supabaseQuery.eq('privacy', filters.privacy);
+      supabaseQuery = supabaseQuery.eq('privacy_level', filters.privacy);
     }
 
     if (filters?.tags?.length) {
@@ -308,7 +303,7 @@
           joined_at
         )
       `)
-      .eq('privacy', 'public')
+      .eq('privacy_level', 'public')
       .order('member_count', { ascending: false })
       .limit(limit);
 
